"""The record module provides a mechanism for recording dbt's interaction with
external systems during a command invocation, so that the command can be re-run
later with the recording 'replayed' to dbt.

The rationale for and architecture of this module are described in detail in the
docs/guides/record_replay.md document in this repository.
"""
import functools
import dataclasses
import json
import os

from deepdiff import DeepDiff  # type: ignore
from enum import Enum
from typing import Any, Callable, Dict, List, Mapping, Optional, Type

from dbt_common.context import get_invocation_context


class Record:
    """An instance of this abstract Record class represents a request made by dbt
    to an external process or the operating system. The 'params' are the arguments
    to the request, and the 'result' is what is returned."""

    params_cls: type
    result_cls: Optional[type]

    def __init__(self, params, result) -> None:
        self.params = params
        self.result = result

    def to_dict(self) -> Dict[str, Any]:
        return {
            "params": self.params._to_dict() if hasattr(self.params, "_to_dict") else dataclasses.asdict(self.params),  # type: ignore
            "result": self.result._to_dict() if hasattr(self.result, "_to_dict") else dataclasses.asdict(self.result) if self.result is not None else None,  # type: ignore
        }

    @classmethod
    def from_dict(cls, dct: Mapping) -> "Record":
        p = (
            cls.params_cls._from_dict(dct["params"])
            if hasattr(cls.params_cls, "_from_dict")
            else cls.params_cls(**dct["params"])
        )
        r = (
            cls.result_cls._from_dict(dct["result"])  # type: ignore
            if hasattr(cls.result_cls, "_from_dict")
            else cls.result_cls(**dct["result"])
            if cls.result_cls is not None
            else None
        )
        return cls(params=p, result=r)


class Diff:
    def __init__(self, current_recording_path: str, previous_recording_path: str) -> None:
        self.current_recording_path = current_recording_path
        self.previous_recording_path = previous_recording_path

    def diff_query_records(self, current: List, previous: List) -> Dict[str, Any]:
        # some of the table results are returned as a stringified list of dicts that don't
        # diff because order isn't consistent. convert it into a list of dicts so it can
        # be diffed ignoring order

        for i in range(len(current)):
            if current[i].get("result").get("table") is not None:
                current[i]["result"]["table"] = json.loads(current[i]["result"]["table"])
        for i in range(len(previous)):
            if previous[i].get("result").get("table") is not None:
                previous[i]["result"]["table"] = json.loads(previous[i]["result"]["table"])

        return DeepDiff(previous, current, ignore_order=True, verbose_level=2)

    def diff_env_records(self, current: List, previous: List) -> Dict[str, Any]:
        # The mode and filepath may change.  Ignore them.

        exclude_paths = [
            "root[0]['result']['env']['DBT_RECORDER_FILE_PATH']",
            "root[0]['result']['env']['DBT_RECORDER_MODE']",
        ]

        return DeepDiff(
            previous, current, ignore_order=True, verbose_level=2, exclude_paths=exclude_paths
        )

    def diff_default(self, current: List, previous: List) -> Dict[str, Any]:
        return DeepDiff(previous, current, ignore_order=True, verbose_level=2)

    def calculate_diff(self) -> Dict[str, Any]:
        with open(self.current_recording_path) as current_recording:
            current_dct = json.load(current_recording)

        with open(self.previous_recording_path) as previous_recording:
            previous_dct = json.load(previous_recording)

        diff = {}
        for record_type in current_dct:
            if record_type == "QueryRecord":
                diff[record_type] = self.diff_query_records(
                    current_dct[record_type], previous_dct[record_type]
                )
            elif record_type == "GetEnvRecord":
                diff[record_type] = self.diff_env_records(
                    current_dct[record_type], previous_dct[record_type]
                )
            else:
                diff[record_type] = self.diff_default(
                    current_dct[record_type], previous_dct[record_type]
                )

        return diff


class RecorderMode(Enum):
    RECORD = 1
    REPLAY = 2
    DIFF = 3  # records and does diffing


class Recorder:
    _record_cls_by_name: Dict[str, Type] = {}
    _record_name_by_params_name: Dict[str, str] = {}

    def __init__(
        self,
        mode: RecorderMode,
        types: Optional[List],
        current_recording_path: str = "recording.json",
        previous_recording_path: Optional[str] = None,
    ) -> None:
        self.mode = mode
        self.recorded_types = types
        self._records_by_type: Dict[str, List[Record]] = {}
        self._unprocessed_records_by_type: Dict[str, List[Dict[str, Any]]] = {}
        self._replay_diffs: List["Diff"] = []
        self.diff: Optional[Diff] = None
        self.previous_recording_path = previous_recording_path
        self.current_recording_path = current_recording_path

        if self.previous_recording_path is not None and self.mode in (
            RecorderMode.REPLAY,
            RecorderMode.DIFF,
        ):
            self.diff = Diff(
                current_recording_path=self.current_recording_path,
                previous_recording_path=self.previous_recording_path,
            )

            if self.mode == RecorderMode.REPLAY:
                self._unprocessed_records_by_type = self.load(self.previous_recording_path)

    @classmethod
    def register_record_type(cls, rec_type) -> Any:
        cls._record_cls_by_name[rec_type.__name__] = rec_type
        cls._record_name_by_params_name[rec_type.params_cls.__name__] = rec_type.__name__
        return rec_type

    def add_record(self, record: Record) -> None:
        rec_cls_name = record.__class__.__name__  # type: ignore
        if rec_cls_name not in self._records_by_type:
            self._records_by_type[rec_cls_name] = []
        self._records_by_type[rec_cls_name].append(record)

    def pop_matching_record(self, params: Any) -> Optional[Record]:
<<<<<<< HEAD
        rec_type_name = self._record_name_by_params_name[type(params).__name__]
=======
        rec_type_name = self._record_name_by_params_name.get(type(params).__name__)

        if rec_type_name is None:
            raise Exception(
                f"A record of type {type(params).__name__} was requested, but no such type has been registered."
            )

>>>>>>> dbb2308e
        self._ensure_records_processed(rec_type_name)
        records = self._records_by_type[rec_type_name]
        match: Optional[Record] = None
        for rec in records:
            if rec.params == params:
                match = rec
                records.remove(match)
                break

        return match

    def write(self) -> None:
        with open(self.current_recording_path, "w") as file:
            json.dump(self._to_dict(), file)

    def _to_dict(self) -> Dict:
        dct: Dict[str, Any] = {}

        for record_type in self._records_by_type:
            record_list = [r.to_dict() for r in self._records_by_type[record_type]]
            dct[record_type] = record_list

        return dct

    @classmethod
    def load(cls, file_name: str) -> Dict[str, List[Dict[str, Any]]]:
        with open(file_name) as file:
            return json.load(file)

    def _ensure_records_processed(self, record_type_name: str) -> None:
        if record_type_name in self._records_by_type:
            return

        rec_list = []
        record_cls = self._record_cls_by_name[record_type_name]
        for record_dct in self._unprocessed_records_by_type[record_type_name]:
            rec = record_cls.from_dict(record_dct)
            rec_list.append(rec)  # type: ignore
        self._records_by_type[record_type_name] = rec_list

    def expect_record(self, params: Any) -> Any:
        record = self.pop_matching_record(params)

        if record is None:
            raise Exception()

        if record.result is None:
            return None

        result_tuple = dataclasses.astuple(record.result)
        return result_tuple[0] if len(result_tuple) == 1 else result_tuple

    def write_diffs(self, diff_file_name) -> None:
        assert self.diff is not None
        with open(diff_file_name, "w") as f:
            json.dump(self.diff.calculate_diff(), f)

    def print_diffs(self) -> None:
        assert self.diff is not None
        print(repr(self.diff.calculate_diff()))


def get_record_mode_from_env() -> Optional[RecorderMode]:
    """
    Get the record mode from the environment variables.

    If the mode is not set to 'RECORD', 'DIFF' or 'REPLAY', return None.
    Expected format: 'DBT_RECORDER_MODE=RECORD'
    """
    record_mode = os.environ.get("DBT_RECORDER_MODE")

    if record_mode is None:
        return None

    if record_mode.lower() == "record":
        return RecorderMode.RECORD
    # diffing requires a file path, otherwise treat as noop
    elif record_mode.lower() == "diff" and os.environ.get("DBT_RECORDER_FILE_PATH") is not None:
        return RecorderMode.DIFF
    # replaying requires a file path, otherwise treat as noop
    elif record_mode.lower() == "replay" and os.environ.get("DBT_RECORDER_FILE_PATH") is not None:
        return RecorderMode.REPLAY

    # if you don't specify record/replay it's a noop
    return None


def get_record_types_from_env() -> Optional[List]:
    """
    Get the record subset from the environment variables.

    If no types are provided, there will be no filtering.
    Invalid types will be ignored.
    Expected format: 'DBT_RECORDER_TYPES=QueryRecord,FileLoadRecord,OtherRecord'
    """
    record_types_str = os.environ.get("DBT_RECORDER_TYPES")

    # if all is specified we don't want any type filtering
    if record_types_str is None or record_types_str.lower == "all":
        return None

    return record_types_str.split(",")


def get_record_types_from_dict(fp: str) -> List:
    """
    Get the record subset from the dict.
    """
    with open(fp) as file:
        loaded_dct = json.load(file)
    return list(loaded_dct.keys())


def record_function(
    record_type,
    method: bool = False,
    tuple_result: bool = False,
    id_field_name: Optional[str] = None,
) -> Callable:
    def record_function_inner(func_to_record):
        # To avoid runtime overhead and other unpleasantness, we only apply the
        # record/replay decorator if a relevant env var is set.
        if get_record_mode_from_env() is None:
            return func_to_record

        @functools.wraps(func_to_record)
        def record_replay_wrapper(*args, **kwargs):
            recorder: Recorder = None
            try:
                recorder = get_invocation_context().recorder
            except LookupError:
                pass

            if recorder is None:
                return func_to_record(*args, **kwargs)

            if (
                recorder.recorded_types is not None
                and record_type.__name__ not in recorder.recorded_types
            ):
                return func_to_record(*args, **kwargs)

            # For methods, peel off the 'self' argument before calling the
            # params constructor.
            param_args = args[1:] if method else args
            if method and id_field_name is not None:
                param_args = (getattr(args[0], id_field_name),) + param_args

            params = record_type.params_cls(*param_args, **kwargs)

            include = True
            if hasattr(params, "_include"):
                include = params._include()

            if not include:
                return func_to_record(*args, **kwargs)

            if recorder.mode == RecorderMode.REPLAY:
                return recorder.expect_record(params)

            r = func_to_record(*args, **kwargs)
            result = (
                None
                if record_type.result_cls is None
                else record_type.result_cls(*r)
                if tuple_result
                else record_type.result_cls(r)
            )
            recorder.add_record(record_type(params=params, result=result))
            return r

        return record_replay_wrapper

    return record_function_inner<|MERGE_RESOLUTION|>--- conflicted
+++ resolved
@@ -162,9 +162,6 @@
         self._records_by_type[rec_cls_name].append(record)
 
     def pop_matching_record(self, params: Any) -> Optional[Record]:
-<<<<<<< HEAD
-        rec_type_name = self._record_name_by_params_name[type(params).__name__]
-=======
         rec_type_name = self._record_name_by_params_name.get(type(params).__name__)
 
         if rec_type_name is None:
@@ -172,7 +169,6 @@
                 f"A record of type {type(params).__name__} was requested, but no such type has been registered."
             )
 
->>>>>>> dbb2308e
         self._ensure_records_processed(rec_type_name)
         records = self._records_by_type[rec_type_name]
         match: Optional[Record] = None
