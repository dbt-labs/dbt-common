from pathlib import Path

from dbt_common.events.event_manager_client import get_event_manager
from dbt_common.exceptions import EventCompilationError
from dbt_common.invocation import get_invocation_id
from dbt_common.helper_types import WarnErrorOptions
from dbt_common.utils.encoding import ForgivingJSONEncoder
from dbt_common.events.base_types import BaseEvent, EventLevel, EventMsg
from dbt_common.events.logger import LoggerConfig, LineFormat
from dbt_common.exceptions import scrub_secrets, env_secrets
from dbt_common.events.types import Note
from functools import partial
import json
import os
import sys
from typing import Callable, Dict, Optional, TextIO, Union
from google.protobuf.json_format import MessageToDict

LOG_VERSION = 3
metadata_vars: Optional[Dict[str, str]] = None
_METADATA_ENV_PREFIX = "DBT_ENV_CUSTOM_ENV_"
WARN_ERROR_OPTIONS = WarnErrorOptions(include=[], exclude=[])
WARN_ERROR = False

# This global, and the following two functions for capturing stdout logs are
# an unpleasant hack we intend to remove as part of API-ification. The GitHub
# issue #6350 was opened for that work.
CAPTURE_STREAM: Optional[TextIO] = None


def stdout_filter(
    log_cache_events: bool,
    line_format: LineFormat,
    msg: EventMsg,
) -> bool:
    return msg.info.name not in ["CacheAction", "CacheDumpGraph"] or log_cache_events


def get_stdout_config(
    line_format: LineFormat,
    use_colors: bool,
    level: EventLevel,
    log_cache_events: bool,
) -> LoggerConfig:
    return LoggerConfig(
        name="stdout_log",
        level=level,
        use_colors=use_colors,
        line_format=line_format,
        scrubber=env_scrubber,
        filter=partial(
            stdout_filter,
            log_cache_events,
            line_format,
        ),
        invocation_id=get_invocation_id(),
        output_stream=sys.stdout,
    )


def make_log_dir_if_missing(log_path: Union[Path, str]) -> None:
    if isinstance(log_path, str):
        log_path = Path(log_path)
    log_path.mkdir(parents=True, exist_ok=True)


def env_scrubber(msg: str) -> str:
    return scrub_secrets(msg, env_secrets())


# used for integration tests
def capture_stdout_logs(stream: TextIO) -> None:
    global CAPTURE_STREAM
    CAPTURE_STREAM = stream


def stop_capture_stdout_logs() -> None:
    global CAPTURE_STREAM
    CAPTURE_STREAM = None


def get_capture_stream() -> Optional[TextIO]:
    return CAPTURE_STREAM


# returns a dictionary representation of the event fields.
# the message may contain secrets which must be scrubbed at the usage site.
def msg_to_json(msg: EventMsg) -> str:
    msg_dict = msg_to_dict(msg)
    raw_log_line = json.dumps(msg_dict, sort_keys=True, cls=ForgivingJSONEncoder)
    return raw_log_line


def msg_to_dict(msg: EventMsg) -> dict:
    msg_dict = dict()
    try:
        msg_dict = MessageToDict(
            msg,
            preserving_proto_field_name=True,
            including_default_value_fields=True,  # type: ignore
        )
    except Exception as exc:
        event_type = type(msg).__name__
        fire_event(
            Note(msg=f"type {event_type} is not serializable. {str(exc)}"), level=EventLevel.WARN
        )
    # We don't want an empty NodeInfo in output
    if (
        "data" in msg_dict
        and "node_info" in msg_dict["data"]
        and msg_dict["data"]["node_info"]["node_name"] == ""
    ):
        del msg_dict["data"]["node_info"]
    return msg_dict


def warn_or_error(event, node=None) -> None:
<<<<<<< HEAD
    if WARN_ERROR or WARN_ERROR_OPTIONS.includes(type(event).__name__):
=======
    event_name = type(event).__name__
    if WARN_ERROR or WARN_ERROR_OPTIONS.includes(event_name):
        # TODO: resolve this circular import when at top
        from dbt_common.exceptions import EventCompilationError

>>>>>>> 7ee58a8c
        raise EventCompilationError(event.message(), node)
    elif not WARN_ERROR_OPTIONS.silenced(event_name):
        fire_event(event)


# an alternative to fire_event which only creates and logs the event value
# if the condition is met. Does nothing otherwise.
def fire_event_if(
    conditional: bool, lazy_e: Callable[[], BaseEvent], level: Optional[EventLevel] = None
) -> None:
    if conditional:
        fire_event(lazy_e(), level=level)


# top-level method for accessing the new eventing system
# this is where all the side effects happen branched by event type
# (i.e. - mutating the event history, printing to stdout, logging
# to files, etc.)
def fire_event(e: BaseEvent, level: Optional[EventLevel] = None) -> None:
    get_event_manager().fire_event(e, level=level)


def get_metadata_vars() -> Dict[str, str]:
    global metadata_vars
    if metadata_vars is None:
        metadata_vars = {
            k[len(_METADATA_ENV_PREFIX) :]: v
            for k, v in os.environ.items()
            if k.startswith(_METADATA_ENV_PREFIX)
        }
    return metadata_vars


def reset_metadata_vars() -> None:
    global metadata_vars
    metadata_vars = None<|MERGE_RESOLUTION|>--- conflicted
+++ resolved
@@ -115,15 +115,8 @@
 
 
 def warn_or_error(event, node=None) -> None:
-<<<<<<< HEAD
-    if WARN_ERROR or WARN_ERROR_OPTIONS.includes(type(event).__name__):
-=======
     event_name = type(event).__name__
     if WARN_ERROR or WARN_ERROR_OPTIONS.includes(event_name):
-        # TODO: resolve this circular import when at top
-        from dbt_common.exceptions import EventCompilationError
-
->>>>>>> 7ee58a8c
         raise EventCompilationError(event.message(), node)
     elif not WARN_ERROR_OPTIONS.silenced(event_name):
         fire_event(event)
