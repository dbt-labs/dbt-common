[project]
name = "dbt-common"
dynamic = ["version"]
description = "The shared common utilities that dbt-core and adapter implementations use"
readme = "README.md"
requires-python = ">=3.8"
license = "Apache-2.0"
keywords = []
authors = [
  { name = "dbt Labs", email = "info@dbtlabs.com" },
]
maintainers = [
    { name = "dbt Labs", email = "info@dbtlabs.com" },
]
classifiers = [
  "Development Status :: 2 - Pre-Alpha",
  "License :: OSI Approved :: Apache Software License",
  "Operating System :: MacOS :: MacOS X",
  "Operating System :: Microsoft :: Windows",
  "Operating System :: POSIX :: Linux",
  "Programming Language :: Python",
  "Programming Language :: Python :: 3.8",
  "Programming Language :: Python :: 3.9",
  "Programming Language :: Python :: 3.10",
  "Programming Language :: Python :: 3.11",
  "Programming Language :: Python :: Implementation :: CPython",
  "Programming Language :: Python :: Implementation :: PyPy",
]
dependencies = [
  "agate>=1.7.0,<1.8",
  "colorama>=0.3.9,<0.5",
  "isodate>=0.6,<0.7",
<<<<<<< HEAD
  "jsonschema>=4.0,<5.0",
  "Jinja2~=3.0",
  "mashumaro[msgpack]>=3.9,<4.0",
=======
  "jsonschema~=4.0",
  "Jinja2>=3.1.3,<4",
  "mashumaro[msgpack]~=3.9",
>>>>>>> 11725296
  "pathspec>=0.9,<0.12",
  "protobuf>=4.0.0,<5.0.0",
  "python-dateutil>=2.0,<3.0",
  "requests<3.0.0",  # needs to match dbt-core
  "typing-extensions>=4.4,<5.0",
]

[project.optional-dependencies]
lint = [
    "black>=23.3,<24.0",
    "flake8",
    "flake8-pyproject",
    "flake8-docstrings",
    "mypy>=1.3,<2.0",
    "pytest>=7.3,<8.0",  # needed for linting tests
    "types-Jinja2>=2.11,<3.0",
    "types-jsonschema>=4.17,<5.0",
    "types-protobuf>=4.24,<5.0",
    "types-python-dateutil>=2.8,<3.0",
    "types-PyYAML>=6.0,<7.0",
    "types-requests"
]
test = [
    "pytest>=7.3,<8.0",
    "pytest-xdist>=3.2,<4.0",
    "pytest-cov>=4.1,<5.0",
    "hypothesis>=6.87,<7.0",
]
build = [
    "wheel",
    "twine",
    "check-wheel-contents",
]

[project.urls]
Homepage = "https://github.com/dbt-labs/dbt-common"
Repository = "https://github.com/dbt-labs/dbt-common.git"
Issues = "https://github.com/dbt-labs/dbt-common/issues"
Changelog = "https://github.com/dbt-labs/dbt-common/blob/main/CHANGELOG.md"

[tool.hatch.version]
path = "dbt_common/__about__.py"

### Default env & scripts

[tool.hatch.envs.default]
description = "Default environment with dependencies for running dbt-common"
features = ["lint", "test"]

[tool.hatch.envs.default.scripts]
proto = "protoc -I=./dbt_common/events --python_out=./dbt_common/events ./dbt_common/events/types.proto"

### Test settings, envs & scripts

[tool.hatch.envs.test]
description = "Env for running development commands for testing"
features = ["test"]

[tool.hatch.envs.test.scripts]
unit = "python -m pytest --cov=dbt_common --cov-report=xml {args:tests/unit}"

### Linting settings, envs & scripts

[tool.hatch.envs.lint]
type = "virtual"
description = "Env for running development commands for linting"
features = ["lint"]

[tool.hatch.envs.lint.scripts]
all = [
    "- black",
    "- flake8",
    "- mypy",
]
black = "python -m black ."
flake8 = "python -m flake8 ."
mypy = "python -m mypy ."

[tool.black]
extend-exclude = "dbt_common/events/types_pb2.py"
line-length = 99
target-version = ['py38']

[tool.flake8]
max-line-length = 99
select = ["E", "W", "F"]
ignore = ["E203", "E501", "E741", "W503", "W504"]
exclude = [
    "dbt_common/events/types_pb2.py",
    "venv",
    "env*"
]
per-file-ignores = ["*/__init__.py: F401"]
docstring-convention = "google"

[tool.mypy]
mypy_path = "third-party-stubs/"
namespace_packages = true
warn_unused_configs = true
show_error_codes = true
disable_error_code = "attr-defined"  # TODO: revisit once other mypy errors resolved
disallow_untyped_defs = false # TODO: add type annotations everywhere
warn_redundant_casts = true
exclude = [
    "dbt_common/events/types_pb2.py",
    "env*",
    "third-party-stubs/*",
]

### Build settings, envs & scripts

[build-system]
requires = ["hatchling"]
build-backend = "hatchling.build"

[tool.hatch.build.targets.sdist]
exclude = [
  "/.github",
  "/.changes",
  ".changie.yaml",
  ".gitignore",
  ".pre-commit-config.yaml",
  "CONTRIBUTING.md",
  "/tests",
]

[tool.hatch.build.targets.wheel]
packages = ["dbt_common"]

[tool.hatch.envs.build]
description = "Env for running development commands for linting"
features = ["build"]

[tool.hatch.envs.build.scripts]
check-all = [
    "- check-wheel",
    "- check-sdist",
]
check-wheel = [
    "twine check dist/*",
    "find ./dist/dbt_common-*.whl -maxdepth 1 -type f | xargs python -m pip install --force-reinstall --find-links=dist/",
    "pip freeze | grep dbt-common",
]
check-sdist = [
    "check-wheel-contents dist/*.whl --ignore W007,W008",
    "find ./dist/dbt_common-*.gz -maxdepth 1 -type f | xargs python -m pip install --force-reinstall --find-links=dist/",
    "pip freeze | grep dbt-common",
]<|MERGE_RESOLUTION|>--- conflicted
+++ resolved
@@ -30,15 +30,9 @@
   "agate>=1.7.0,<1.8",
   "colorama>=0.3.9,<0.5",
   "isodate>=0.6,<0.7",
-<<<<<<< HEAD
   "jsonschema>=4.0,<5.0",
-  "Jinja2~=3.0",
+  "Jinja2>=3.1.3,<4",
   "mashumaro[msgpack]>=3.9,<4.0",
-=======
-  "jsonschema~=4.0",
-  "Jinja2>=3.1.3,<4",
-  "mashumaro[msgpack]~=3.9",
->>>>>>> 11725296
   "pathspec>=0.9,<0.12",
   "protobuf>=4.0.0,<5.0.0",
   "python-dateutil>=2.0,<3.0",
