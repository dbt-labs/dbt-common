--- conflicted
+++ resolved
@@ -162,34 +162,9 @@
 [tool.hatch.build.targets.wheel]
 packages = ["dbt_common"]
 
-<<<<<<< HEAD
-[tool.hatch.envs.dev-env.scripts]
-unit = "- python -m pytest --cov --cov-report=xml {args:tests/unit}"
-
-[tool.hatch.envs.dev-env]
-description = "Env for running development commands like pytest / pre-commit"
-dependencies = [
-  "pytest~=7.3",
-  "pytest-xdist~=3.2",
-  "pytest-cov~=4.1",
-  "httpx~=0.24",
-  "hypothesis~=6.87",
-  "pre-commit~=3.2",
-  "isort~=5.12",
-  "black~=23.3",
-  "ruff==0.0.260",
-  "mypy~=1.3",
-  "pytest~=7.3",
-  "types-Jinja2~=2.11",
-  "types-jsonschema~=4.17",
-  "types-python-dateutil~=2.8",
-  "types-PyYAML~=6.0",
-]
-=======
 [tool.hatch.envs.build]
 description = "Env for running development commands for linting"
 features = ["build"]
->>>>>>> df09dfa6
 
 [tool.hatch.envs.build.scripts]
 check-all = [
